<<<<<<< HEAD
use ethers_core::utils::Genesis as EthersGenesis;
use reth_primitives::{
    proofs::genesis_state_root, utils::serde_helpers::deserialize_stringified_u64, Address, Bytes,
    ForkHash, GenesisAccount, Header, H160, H256, INITIAL_BASE_FEE, U256,
};
use serde::{Deserialize, Serialize};
use std::{collections::HashMap, path::PathBuf};

/// Defines a chain, including it's genesis block, chain ID and fork block numbers.
#[derive(Clone, Debug, Default, Serialize, Deserialize)]
pub struct ChainSpecification {
    /// Consensus configuration.
    #[serde(rename = "config")]
    pub consensus: reth_consensus::Config,
    /// The genesis block of the chain.
    #[serde(flatten)]
    pub genesis: Genesis,
}

impl ChainSpecification {
    /// Obtains a [`ForkHash`] based on the genesis hash and configured forks activated by block
    /// number.
    pub fn fork_hash(&self) -> ForkHash {
        let mut genesis_header = Header::from(self.genesis.clone());

        // set initial base fee depending on eip-1559
        if self.consensus.london_block == 0 {
            genesis_header.base_fee_per_gas = Some(INITIAL_BASE_FEE);
        }

        let fork_blocks = self.consensus.fork_blocks();
        let sealed_genesis = genesis_header.seal();
        fork_blocks.iter().fold(ForkHash::from(sealed_genesis.hash()), |acc, block| acc + *block)
    }
}

/// The genesis block specification.
#[derive(Clone, Debug, Default, Serialize, Deserialize)]
#[serde(rename_all = "camelCase")]
pub struct Genesis {
    /// The genesis header nonce.
    #[serde(deserialize_with = "deserialize_stringified_u64")]
    pub nonce: u64,
    /// The genesis header timestamp.
    #[serde(deserialize_with = "deserialize_stringified_u64")]
    pub timestamp: u64,
    /// The genesis header extra data.
    pub extra_data: Bytes,
    /// The genesis header gas limit.
    #[serde(deserialize_with = "deserialize_stringified_u64")]
    pub gas_limit: u64,
    /// The genesis header difficulty.
    pub difficulty: U256,
    /// The genesis header mix hash.
    pub mix_hash: H256,
    /// The genesis header coinbase address.
    pub coinbase: Address,
    /// The initial state of accounts in the genesis block.
    pub alloc: HashMap<Address, GenesisAccount>,
}

impl From<Genesis> for Header {
    fn from(genesis: Genesis) -> Header {
        Header {
            gas_limit: genesis.gas_limit,
            difficulty: genesis.difficulty,
            nonce: genesis.nonce,
            extra_data: genesis.extra_data,
            state_root: genesis_state_root(genesis.alloc),
            timestamp: genesis.timestamp,
            mix_hash: genesis.mix_hash,
            beneficiary: genesis.coinbase,
            ..Default::default()
        }
    }
}

impl From<EthersGenesis> for ChainSpecification {
    fn from(genesis: EthersGenesis) -> Self {
        let alloc = genesis
            .alloc
            .iter()
            .map(|(addr, account)| (addr.0.into(), account.clone().into()))
            .collect::<HashMap<H160, GenesisAccount>>();

        Self {
            consensus: reth_consensus::Config {
                chain_id: genesis.config.chain_id,
                homestead_block: genesis.config.homestead_block.unwrap_or_default(),
                dao_fork_block: genesis.config.dao_fork_block.unwrap_or_default(),
                dao_fork_support: genesis.config.dao_fork_support,
                eip_150_block: genesis.config.eip150_block.unwrap_or_default(),
                eip_155_block: genesis.config.eip155_block.unwrap_or_default(),
                eip_158_block: genesis.config.eip158_block.unwrap_or_default(),
                byzantium_block: genesis.config.byzantium_block.unwrap_or_default(),
                petersburg_block: genesis.config.petersburg_block.unwrap_or_default(),
                constantinople_block: genesis.config.constantinople_block.unwrap_or_default(),
                istanbul_block: genesis.config.istanbul_block.unwrap_or_default(),
                muir_glacier_block: genesis.config.muir_glacier_block.unwrap_or_default(),
                berlin_block: genesis.config.berlin_block.unwrap_or_default(),
                london_block: genesis.config.london_block.unwrap_or_default(),
                arrow_glacier_block: genesis.config.arrow_glacier_block.unwrap_or_default(),
                gray_glacier_block: genesis.config.gray_glacier_block.unwrap_or_default(),
                merge_netsplit_block: genesis.config.merge_netsplit_block,
                merge_terminal_total_difficulty: genesis
                    .config
                    .terminal_total_difficulty
                    .unwrap_or_default()
                    .as_u128(),
                ..Default::default() // TODO: when paris_block is removed, remove this
            },
            genesis: Genesis {
                nonce: genesis.nonce.as_u64(),
                timestamp: genesis.timestamp.as_u64(),
                gas_limit: genesis.gas_limit.as_u64(),
                difficulty: genesis.difficulty.into(),
                mix_hash: genesis.mix_hash.0.into(),
                coinbase: genesis.coinbase.0.into(),
                extra_data: genesis.extra_data.0.into(),
                alloc,
            },
        }
    }
}

/// Clap value parser for [ChainSpecification]s that takes either a built-in chainspec or the path
=======
use reth_primitives::{ChainSpec, GOERLI, MAINNET, SEPOLIA};
use std::path::PathBuf;

/// Clap value parser for [ChainSpec]s that takes either a built-in chainspec or the path
>>>>>>> f9de425a
/// to a custom one.
pub fn chain_spec_value_parser(s: &str) -> Result<ChainSpec, eyre::Error> {
    Ok(match s {
        "mainnet" => MAINNET.clone(),
        "goerli" => GOERLI.clone(),
        "sepolia" => SEPOLIA.clone(),
        _ => {
            let raw = std::fs::read_to_string(PathBuf::from(shellexpand::full(s)?.into_owned()))?;
            serde_json::from_str(&raw)?
        }
    })
}<|MERGE_RESOLUTION|>--- conflicted
+++ resolved
@@ -1,136 +1,7 @@
-<<<<<<< HEAD
-use ethers_core::utils::Genesis as EthersGenesis;
-use reth_primitives::{
-    proofs::genesis_state_root, utils::serde_helpers::deserialize_stringified_u64, Address, Bytes,
-    ForkHash, GenesisAccount, Header, H160, H256, INITIAL_BASE_FEE, U256,
-};
-use serde::{Deserialize, Serialize};
-use std::{collections::HashMap, path::PathBuf};
-
-/// Defines a chain, including it's genesis block, chain ID and fork block numbers.
-#[derive(Clone, Debug, Default, Serialize, Deserialize)]
-pub struct ChainSpecification {
-    /// Consensus configuration.
-    #[serde(rename = "config")]
-    pub consensus: reth_consensus::Config,
-    /// The genesis block of the chain.
-    #[serde(flatten)]
-    pub genesis: Genesis,
-}
-
-impl ChainSpecification {
-    /// Obtains a [`ForkHash`] based on the genesis hash and configured forks activated by block
-    /// number.
-    pub fn fork_hash(&self) -> ForkHash {
-        let mut genesis_header = Header::from(self.genesis.clone());
-
-        // set initial base fee depending on eip-1559
-        if self.consensus.london_block == 0 {
-            genesis_header.base_fee_per_gas = Some(INITIAL_BASE_FEE);
-        }
-
-        let fork_blocks = self.consensus.fork_blocks();
-        let sealed_genesis = genesis_header.seal();
-        fork_blocks.iter().fold(ForkHash::from(sealed_genesis.hash()), |acc, block| acc + *block)
-    }
-}
-
-/// The genesis block specification.
-#[derive(Clone, Debug, Default, Serialize, Deserialize)]
-#[serde(rename_all = "camelCase")]
-pub struct Genesis {
-    /// The genesis header nonce.
-    #[serde(deserialize_with = "deserialize_stringified_u64")]
-    pub nonce: u64,
-    /// The genesis header timestamp.
-    #[serde(deserialize_with = "deserialize_stringified_u64")]
-    pub timestamp: u64,
-    /// The genesis header extra data.
-    pub extra_data: Bytes,
-    /// The genesis header gas limit.
-    #[serde(deserialize_with = "deserialize_stringified_u64")]
-    pub gas_limit: u64,
-    /// The genesis header difficulty.
-    pub difficulty: U256,
-    /// The genesis header mix hash.
-    pub mix_hash: H256,
-    /// The genesis header coinbase address.
-    pub coinbase: Address,
-    /// The initial state of accounts in the genesis block.
-    pub alloc: HashMap<Address, GenesisAccount>,
-}
-
-impl From<Genesis> for Header {
-    fn from(genesis: Genesis) -> Header {
-        Header {
-            gas_limit: genesis.gas_limit,
-            difficulty: genesis.difficulty,
-            nonce: genesis.nonce,
-            extra_data: genesis.extra_data,
-            state_root: genesis_state_root(genesis.alloc),
-            timestamp: genesis.timestamp,
-            mix_hash: genesis.mix_hash,
-            beneficiary: genesis.coinbase,
-            ..Default::default()
-        }
-    }
-}
-
-impl From<EthersGenesis> for ChainSpecification {
-    fn from(genesis: EthersGenesis) -> Self {
-        let alloc = genesis
-            .alloc
-            .iter()
-            .map(|(addr, account)| (addr.0.into(), account.clone().into()))
-            .collect::<HashMap<H160, GenesisAccount>>();
-
-        Self {
-            consensus: reth_consensus::Config {
-                chain_id: genesis.config.chain_id,
-                homestead_block: genesis.config.homestead_block.unwrap_or_default(),
-                dao_fork_block: genesis.config.dao_fork_block.unwrap_or_default(),
-                dao_fork_support: genesis.config.dao_fork_support,
-                eip_150_block: genesis.config.eip150_block.unwrap_or_default(),
-                eip_155_block: genesis.config.eip155_block.unwrap_or_default(),
-                eip_158_block: genesis.config.eip158_block.unwrap_or_default(),
-                byzantium_block: genesis.config.byzantium_block.unwrap_or_default(),
-                petersburg_block: genesis.config.petersburg_block.unwrap_or_default(),
-                constantinople_block: genesis.config.constantinople_block.unwrap_or_default(),
-                istanbul_block: genesis.config.istanbul_block.unwrap_or_default(),
-                muir_glacier_block: genesis.config.muir_glacier_block.unwrap_or_default(),
-                berlin_block: genesis.config.berlin_block.unwrap_or_default(),
-                london_block: genesis.config.london_block.unwrap_or_default(),
-                arrow_glacier_block: genesis.config.arrow_glacier_block.unwrap_or_default(),
-                gray_glacier_block: genesis.config.gray_glacier_block.unwrap_or_default(),
-                merge_netsplit_block: genesis.config.merge_netsplit_block,
-                merge_terminal_total_difficulty: genesis
-                    .config
-                    .terminal_total_difficulty
-                    .unwrap_or_default()
-                    .as_u128(),
-                ..Default::default() // TODO: when paris_block is removed, remove this
-            },
-            genesis: Genesis {
-                nonce: genesis.nonce.as_u64(),
-                timestamp: genesis.timestamp.as_u64(),
-                gas_limit: genesis.gas_limit.as_u64(),
-                difficulty: genesis.difficulty.into(),
-                mix_hash: genesis.mix_hash.0.into(),
-                coinbase: genesis.coinbase.0.into(),
-                extra_data: genesis.extra_data.0.into(),
-                alloc,
-            },
-        }
-    }
-}
-
-/// Clap value parser for [ChainSpecification]s that takes either a built-in chainspec or the path
-=======
 use reth_primitives::{ChainSpec, GOERLI, MAINNET, SEPOLIA};
 use std::path::PathBuf;
 
 /// Clap value parser for [ChainSpec]s that takes either a built-in chainspec or the path
->>>>>>> f9de425a
 /// to a custom one.
 pub fn chain_spec_value_parser(s: &str) -> Result<ChainSpec, eyre::Error> {
     Ok(match s {
