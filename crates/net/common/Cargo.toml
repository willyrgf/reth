[package]
name = "reth-net-common"
version = "0.1.0"
edition = "2021"
license = "Apache-2.0"
repository = "https://github.com/paradigmxyz/reth"
description = """
Types shared across network code
"""

[dependencies]
# reth
reth-primitives = { path = "../../primitives" }
<<<<<<< HEAD
reth-metrics-derive = { path = "../../metrics/metrics-derive" }
reth-ecies = { path = "../ecies" }
=======
>>>>>>> 75fab001

# async
pin-project = "1.0"
tokio = { version = "1.21.2", features = ["full"] }

# metrics
metrics = "0.20.1"<|MERGE_RESOLUTION|>--- conflicted
+++ resolved
@@ -11,11 +11,6 @@
 [dependencies]
 # reth
 reth-primitives = { path = "../../primitives" }
-<<<<<<< HEAD
-reth-metrics-derive = { path = "../../metrics/metrics-derive" }
-reth-ecies = { path = "../ecies" }
-=======
->>>>>>> 75fab001
 
 # async
 pin-project = "1.0"
