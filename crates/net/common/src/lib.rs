#![warn(missing_docs, unused_crate_dependencies)]
#![deny(unused_must_use, rust_2018_idioms)]
#![doc(test(
    no_crate_inject,
    attr(deny(warnings, rust_2018_idioms), allow(dead_code, unused_variables))
))]

//! Shared types across reth-net

pub mod ban_list;
<<<<<<< HEAD
pub mod metrics;
=======
pub mod bandwidth_meter;
>>>>>>> 2da82847
<|MERGE_RESOLUTION|>--- conflicted
+++ resolved
@@ -8,8 +8,5 @@
 //! Shared types across reth-net
 
 pub mod ban_list;
-<<<<<<< HEAD
 pub mod metrics;
-=======
-pub mod bandwidth_meter;
->>>>>>> 2da82847
+pub mod bandwidth_meter;