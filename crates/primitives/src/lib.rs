--- conflicted
+++ resolved
@@ -34,17 +34,13 @@
 /// Helper function for calculating Merkle proofs and hashes
 pub mod proofs;
 
-pub use account::{Account, GenesisAccount};
+pub use account::Account;
 pub use bits::H512;
 pub use block::{Block, BlockHashOrNumber, SealedBlock};
 pub use bloom::Bloom;
 pub use chain::Chain;
-<<<<<<< HEAD
 pub use constants::{EMPTY_OMMER_ROOT, INITIAL_BASE_FEE, KECCAK_EMPTY, MAINNET_GENESIS};
-=======
 pub use chain_spec::{ChainSpec, ChainSpecBuilder, ParisStatus, GOERLI, MAINNET, SEPOLIA};
-pub use constants::{EMPTY_OMMER_ROOT, KECCAK_EMPTY, MAINNET_GENESIS};
->>>>>>> f9de425a
 pub use forkid::{ForkFilter, ForkHash, ForkId, ForkTransition, ValidationError};
 pub use genesis::{Genesis, GenesisAccount};
 pub use hardfork::Hardfork;
